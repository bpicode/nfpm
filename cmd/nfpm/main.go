// Package main contains the main nfpm cli source code.
package main

import (
	"fmt"
	"io/ioutil"
	"os"
	"path/filepath"

	"github.com/a8m/envsubst"
	"github.com/alecthomas/kingpin"
	"github.com/gobuffalo/packr"
	"github.com/goreleaser/nfpm"
	_ "github.com/goreleaser/nfpm/deb"
	_ "github.com/goreleaser/nfpm/rpm"
	"github.com/pkg/errors"
	"gopkg.in/yaml.v1"
)

var (
	version = "master"

	app    = kingpin.New("nfpm", "not-fpm packages apps in some formats")
	config = app.Flag("config", "config file").
		Default("nfpm.yaml").
		Short('f').
		String()

	pkgCmd = app.Command("pkg", "package based on the config file").Alias("package")
	target = pkgCmd.Flag("target", "where to save the generated package").
		Default("/tmp/foo.deb").
		Short('t').
		String()

	initCmd = app.Command("init", "create an empty config file")
)

func main() {
	app.Version(version)
	app.VersionFlag.Short('v')
	app.HelpFlag.Short('h')
	switch kingpin.MustParse(app.Parse(os.Args[1:])) {
	case initCmd.FullCommand():
		if err := initFile(*config); err != nil {
			kingpin.Fatalf(err.Error())
		}
		fmt.Printf("created config file from example: %s\n", *config)
	case pkgCmd.FullCommand():
		if err := doPackage(*config, *target); err != nil {
			kingpin.Fatalf(err.Error())
		}
		fmt.Printf("created package: %s\n", *target)
	}
}

func initFile(config string) error {
	box := packr.NewBox("./nfpm.yaml.example")
	return ioutil.WriteFile(config, box.Bytes("."), 0666)
}

func doPackage(config, target string) error {
	format := filepath.Ext(target)[1:]
	bts, err := ioutil.ReadFile(config)
	if err != nil {
		return errors.Wrapf(err, "error read config file '%s'", target)
	}
	bts, err = envsubst.Bytes(bts)
	if err != nil {
		return errors.Wrap(err, "error substituting environment variables")
	}
	fmt.Println(string(bts))

	var info nfpm.Info
	err = yaml.Unmarshal(bts, &info)
	if err != nil {
		return errors.Wrap(err, "error parsing yml configuration")
	}
	fmt.Printf("using %s packager...\n", format)
	pkg, err := nfpm.Get(format)
	if err != nil {
		return errors.Wrapf(err, "cannot use packager '%s'", format)
	}

	f, err := os.Create(target)
	if err != nil {
		return errors.Wrapf(err, "cannot create target file '%s'", target)
	}
<<<<<<< HEAD
	err = pkg.Package(info, f)
	return errors.Wrapf(err, "packager '%s' failed", format)
=======
	return pkg.Package(nfpm.WithDefaults(info), f)
>>>>>>> f0ada6f5
}<|MERGE_RESOLUTION|>--- conflicted
+++ resolved
@@ -85,10 +85,6 @@
 	if err != nil {
 		return errors.Wrapf(err, "cannot create target file '%s'", target)
 	}
-<<<<<<< HEAD
-	err = pkg.Package(info, f)
+	err = pkg.Package(nfpm.WithDefaults(info), f)
 	return errors.Wrapf(err, "packager '%s' failed", format)
-=======
-	return pkg.Package(nfpm.WithDefaults(info), f)
->>>>>>> f0ada6f5
 }